/*
 * Copyright (C) 2017 The "MysteriumNetwork/node" Authors.
 *
 * This program is free software: you can redistribute it and/or modify
 * it under the terms of the GNU General Public License as published by
 * the Free Software Foundation, either version 3 of the License, or
 * (at your option) any later version.
 *
 * This program is distributed in the hope that it will be useful,
 * but WITHOUT ANY WARRANTY; without even the implied warranty of
 * MERCHANTABILITY or FITNESS FOR A PARTICULAR PURPOSE.  See the
 * GNU General Public License for more details.
 *
 * You should have received a copy of the GNU General Public License
 * along with this program.  If not, see <http://www.gnu.org/licenses/>.
 */

package service

import (
	"encoding/json"

	"github.com/mysteriumnetwork/node/nat/traversal"

	log "github.com/cihub/seelog"
	"github.com/mysteriumnetwork/go-openvpn/openvpn"
	"github.com/mysteriumnetwork/go-openvpn/openvpn/tls"
	"github.com/mysteriumnetwork/node/core/port"
	"github.com/mysteriumnetwork/node/firewall"
	"github.com/mysteriumnetwork/node/identity"
	"github.com/mysteriumnetwork/node/market"
	"github.com/mysteriumnetwork/node/nat"
	"github.com/mysteriumnetwork/node/nat/event"
	"github.com/mysteriumnetwork/node/nat/mapping"
	"github.com/mysteriumnetwork/node/services"
	openvpn_service "github.com/mysteriumnetwork/node/services/openvpn"
	"github.com/mysteriumnetwork/node/session"
	"github.com/pkg/errors"
)

const logPrefix = "[service-openvpn] "

// ServerConfigFactory callback generates session config for remote client
type ServerConfigFactory func(secPrimitives *tls.Primitives, port int) *openvpn_service.ServerConfig

// ServerFactory initiates Openvpn server instance during runtime
type ServerFactory func(*openvpn_service.ServerConfig) openvpn.Process

// ProposalFactory prepares service proposal during runtime
type ProposalFactory func(currentLocation market.Location) market.ServiceProposal

// SessionConfigNegotiatorFactory initiates ConfigProvider instance during runtime
type SessionConfigNegotiatorFactory func(secPrimitives *tls.Primitives, outboundIP, publicIP string, port int) session.ConfigNegotiator

// NATPinger defined Pinger interface for Provider
type NATPinger interface {
	BindServicePort(serviceType services.ServiceType, port int)
	Stop()
}

// NATEventGetter allows us to fetch the last known NAT event
type NATEventGetter interface {
	LastEvent() *event.Event
}

// Manager represents entrypoint for Openvpn service with top level components
type Manager struct {
	natService     nat.NATService
	mapPort        func(int) (releasePortMapping func())
	ports          port.ServicePortSupplier
	natPinger      NATPinger
	natEventGetter NATEventGetter

	sessionConfigNegotiatorFactory SessionConfigNegotiatorFactory
	consumerConfig                 openvpn_service.ConsumerConfig

	vpnServerConfigFactory   ServerConfigFactory
	vpnServiceConfigProvider session.ConfigNegotiator
	vpnServerFactory         ServerFactory
	vpnServer                openvpn.Process

	publicIP        string
	outboundIP      string
	currentLocation string
	serviceOptions  Options
}

// Serve starts service - does block
func (m *Manager) Serve(providerID identity.Identity) (err error) {
	err = m.natService.Add(nat.RuleForwarding{
		SourceAddress: "10.8.0.0/24",
		TargetIP:      m.outboundIP,
	})
	if err != nil {
		return errors.Wrap(err, "failed to add NAT forwarding rule")
	}

	servicePort, err := m.ports.OpenvpnPort()
	if err != nil {
		return errors.Wrap(err, "failed to acquire an unused port")
	}
	releasePorts := m.mapPort(servicePort.Num())
	defer releasePorts()

	primitives, err := primitiveFactory(m.currentLocation, providerID.Address)
	if err != nil {
		return
	}

	m.vpnServiceConfigProvider = m.sessionConfigNegotiatorFactory(primitives, m.outboundIP, m.publicIP, servicePort.Num())

	vpnServerConfig := m.vpnServerConfigFactory(primitives, servicePort.Num())
	m.vpnServer = m.vpnServerFactory(vpnServerConfig)

	// register service port to which NATProxy will forward connects attempts to
	m.natPinger.BindServicePort(openvpn_service.ServiceType, servicePort.Num())

	log.Info(logPrefix, "starting openvpn server on port: ", servicePort.Num())
	if err := firewall.AddInboundRule(m.serviceOptions.Protocol, servicePort.Num()); err != nil {
		return errors.Wrap(err, "failed to add firewall rule")
	}
	defer func() {
		if err := firewall.RemoveInboundRule(m.serviceOptions.Protocol, servicePort.Num()); err != nil {
			_ = log.Error(logPrefix, "failed to delete firewall rule for OpenVPN", err)
		}
	}()

	if err = m.vpnServer.Start(); err != nil {
		return
	}
	log.Info(logPrefix, "openvpn server waiting")

	return m.vpnServer.Wait()
}

// Stop stops service
func (m *Manager) Stop() (err error) {
	if m.vpnServer != nil {
		m.vpnServer.Stop()
	}

	if m.natService != nil {
		return m.natService.Del(nat.RuleForwarding{
			SourceAddress: "10.8.0.0/24",
			TargetIP:      m.outboundIP,
		})
	}

	return nil
}

// ProvideConfig takes session creation config from end consumer and provides the service configuration to the end consumer
func (m *Manager) ProvideConfig(sessionConfig json.RawMessage, _ *traversal.Params) (session.ServiceConfiguration, session.DestroyCallback, *traversal.Params, error) {
	if m.vpnServiceConfigProvider == nil {
		log.Info(logPrefix, "Config provider not initialized")
		return nil, nil, nil, errors.New("Config provider not initialized")
	}

	op, err := m.ports.OpenvpnPort()
	if err != nil {
		return nil, nil, nil, errors.Wrap(err, "failed to acquire openvpn port")
	}

	traversalParams := &traversal.Params{Port: op.Num()}

	// Older clients do not send any sessionConfig, but we should keep back compatibility and not fail in this case.
	if sessionConfig != nil && len(sessionConfig) > 0 {
		var c openvpn_service.ConsumerConfig
		err := json.Unmarshal(sessionConfig, &c)
		if err != nil {
			return nil, nil, nil, errors.Wrap(err, "parsing consumer sessionConfig failed")
		}
		m.consumerConfig = c

		if m.isBehindNAT() && m.portMappingFailed() {
<<<<<<< HEAD
			pp, err := m.ports.Acquire()
			if err != nil {
				return nil, nil, nil, errors.Wrap(err, "failed to acquire pinger port")
			}

			cp, err := m.ports.Acquire()
			if err != nil {
				return nil, nil, nil, errors.Wrap(err, "failed to acquire consumer port")
=======
			c.Port = pp.Num()
			if m.serviceOptions.Port > 0 {
				// TODO: allocate random port from pool
				pingerPort(12234)
			} else {
				pingerPort(pp.Num())
>>>>>>> 5813bed6
			}

			traversalParams.Port = pp.Num()
			traversalParams.ConsumerPort = cp.Num()
		}
	}

	return m.vpnServiceConfigProvider.ProvideConfig(sessionConfig, traversalParams)
}

func (m *Manager) isBehindNAT() bool {
	return m.outboundIP != m.publicIP
}

func (m *Manager) portMappingFailed() bool {
	event := m.natEventGetter.LastEvent()
	if event == nil {
		return false
	}

	if event.Stage == traversal.StageName {
		return true
	}
	return event.Stage == mapping.StageName && !event.Successful
}

func vpnStateCallback(state openvpn.State) {
	switch state {
	case openvpn.ProcessStarted:
		log.Info(logPrefix, "Openvpn service booting up")
	case openvpn.ConnectedState:
		log.Info(logPrefix, "Openvpn service started successfully")
	case openvpn.ProcessExited:
		log.Info(logPrefix, "Openvpn service exited")
	}
}<|MERGE_RESOLUTION|>--- conflicted
+++ resolved
@@ -20,8 +20,6 @@
 import (
 	"encoding/json"
 
-	"github.com/mysteriumnetwork/node/nat/traversal"
-
 	log "github.com/cihub/seelog"
 	"github.com/mysteriumnetwork/go-openvpn/openvpn"
 	"github.com/mysteriumnetwork/go-openvpn/openvpn/tls"
@@ -32,6 +30,7 @@
 	"github.com/mysteriumnetwork/node/nat"
 	"github.com/mysteriumnetwork/node/nat/event"
 	"github.com/mysteriumnetwork/node/nat/mapping"
+	"github.com/mysteriumnetwork/node/nat/traversal"
 	"github.com/mysteriumnetwork/node/services"
 	openvpn_service "github.com/mysteriumnetwork/node/services/openvpn"
 	"github.com/mysteriumnetwork/node/session"
@@ -173,7 +172,6 @@
 		m.consumerConfig = c
 
 		if m.isBehindNAT() && m.portMappingFailed() {
-<<<<<<< HEAD
 			pp, err := m.ports.Acquire()
 			if err != nil {
 				return nil, nil, nil, errors.Wrap(err, "failed to acquire pinger port")
@@ -182,14 +180,6 @@
 			cp, err := m.ports.Acquire()
 			if err != nil {
 				return nil, nil, nil, errors.Wrap(err, "failed to acquire consumer port")
-=======
-			c.Port = pp.Num()
-			if m.serviceOptions.Port > 0 {
-				// TODO: allocate random port from pool
-				pingerPort(12234)
-			} else {
-				pingerPort(pp.Num())
->>>>>>> 5813bed6
 			}
 
 			traversalParams.Port = pp.Num()
