--- conflicted
+++ resolved
@@ -43,12 +43,8 @@
 	balancesLock sync.Mutex
 	balances     map[identity.Identity]ConsumerBalance
 
-<<<<<<< HEAD
+	registry                             registrationStatusProvider
 	hermesAddress                        common.Address
-=======
-	registry                             registrationStatusProvider
-	accountantAddress                    common.Address
->>>>>>> c217e537
 	mystSCAddress                        common.Address
 	consumerBalanceChecker               consumerBalanceChecker
 	channelAddressCalculator             channelAddressCalculator
