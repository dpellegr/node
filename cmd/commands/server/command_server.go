package server

import (
	log "github.com/cihub/seelog"
	"github.com/mysterium/node/communication"
	"github.com/mysterium/node/identity"
	"github.com/mysterium/node/ip"
	"github.com/mysterium/node/location"
	"github.com/mysterium/node/nat"
	"github.com/mysterium/node/openvpn"
	"github.com/mysterium/node/openvpn/discovery"
	"github.com/mysterium/node/openvpn/middlewares/state"
	"github.com/mysterium/node/server"
	dto_discovery "github.com/mysterium/node/service_discovery/dto"
	"github.com/mysterium/node/session"
	"github.com/mysterium/node/version"
	"time"
)

// Command represent entrypoint for Mysterium server with top level components
type Command struct {
	identityLoader   func() (identity.Identity, error)
	createSigner     identity.SignerFactory
	ipResolver       ip.Resolver
	mysteriumClient  server.Client
	natService       nat.NATService
	locationDetector location.Detector

	dialogWaiterFactory func(identity identity.Identity) communication.DialogWaiter
	dialogWaiter        communication.DialogWaiter

	sessionManagerFactory func(serverIP string) session.Manager

	vpnServerFactory func(sessionManager session.Manager, serviceLocation dto_discovery.Location,
		providerID identity.Identity, callback state.Callback) *openvpn.Server

	vpnServer    *openvpn.Server
	checkOpenvpn func() error
	protocol	string
}

// Start starts server - does not block
func (cmd *Command) Start() (err error) {
	log.Info("[Server version]", version.AsString())
	err = cmd.checkOpenvpn()
	if err != nil {
		return err
	}

	providerID, err := cmd.identityLoader()
	if err != nil {
		return err
	}

	cmd.dialogWaiter = cmd.dialogWaiterFactory(providerID)
	providerContact, err := cmd.dialogWaiter.Start()

	// if for some reason we will need truly external IP, use GetPublicIP()
	vpnServerIP, err := cmd.ipResolver.GetOutboundIP()
	if err != nil {
		return err
	}

	cmd.natService.Add(nat.RuleForwarding{
		SourceAddress: "10.8.0.0/24",
		TargetIP:      vpnServerIP,
	})
	if err = cmd.natService.Start(); err != nil {
		return err
	}
	
	serviceCountry, err := cmd.locationDetector.DetectCountry()
	if err != nil {
		return err
	}
<<<<<<< HEAD
	log.Info("Country detected: ", serviceCountry)
	serviceLocation := dto_discovery.Location{Country: serviceCountry}

	proposal := discovery.NewServiceProposalWithLocation(providerID, providerContact, serviceLocation)
=======
	proposal := discovery.NewServiceProposalWithLocation(providerID, providerContact, serviceLocation, cmd.protocol)
>>>>>>> 1cf143a1

	sessionManager := cmd.sessionManagerFactory(vpnServerIP)

	dialogHandler := session.NewDialogHandler(proposal.ID, sessionManager)
	if err := cmd.dialogWaiter.ServeDialogs(dialogHandler); err != nil {
		return err
	}

	stopPinger := make(chan int)
	vpnStateCallback := func(state openvpn.State) {
		switch state {
		case openvpn.ConnectedState:
			log.Info("Open vpn service started")
		case openvpn.ExitingState:
			log.Info("Open vpn service exiting")
			close(stopPinger)
		}
	}
	cmd.vpnServer = cmd.vpnServerFactory(sessionManager, serviceLocation, providerID, vpnStateCallback)
	if err := cmd.vpnServer.Start(); err != nil {
		return err
	}

	signer := cmd.createSigner(providerID)

	if err := cmd.mysteriumClient.RegisterProposal(proposal, signer); err != nil {
		return err
	}
	go func() {
		for {
			select {
			case <-time.After(1 * time.Minute):
				err := cmd.mysteriumClient.PingProposal(proposal, signer)
				if err != nil {
					log.Error("Failed to ping proposal", err)
					// do not stop server on missing ping to discovery. More on this in MYST-362 and MYST-370
				}
			case <-stopPinger:
				log.Info("Stopping proposal pinger")
				return
			}
		}
	}()

	return nil
}

// Wait blocks until server is stopped
func (cmd *Command) Wait() error {
	return cmd.vpnServer.Wait()
}

// Kill stops server
func (cmd *Command) Kill() error {
	cmd.vpnServer.Stop()
	err := cmd.dialogWaiter.Stop()
	if err != nil {
		return err
	}
	err = cmd.natService.Stop()

	return err
}<|MERGE_RESOLUTION|>--- conflicted
+++ resolved
@@ -68,19 +68,15 @@
 	if err = cmd.natService.Start(); err != nil {
 		return err
 	}
-	
+
 	serviceCountry, err := cmd.locationDetector.DetectCountry()
 	if err != nil {
 		return err
 	}
-<<<<<<< HEAD
 	log.Info("Country detected: ", serviceCountry)
 	serviceLocation := dto_discovery.Location{Country: serviceCountry}
 
-	proposal := discovery.NewServiceProposalWithLocation(providerID, providerContact, serviceLocation)
-=======
 	proposal := discovery.NewServiceProposalWithLocation(providerID, providerContact, serviceLocation, cmd.protocol)
->>>>>>> 1cf143a1
 
 	sessionManager := cmd.sessionManagerFactory(vpnServerIP)
 
