package identity

import (
<<<<<<< HEAD
=======
	"fmt"
	"github.com/ethereum/go-ethereum/accounts"
>>>>>>> ec7667eb
	"github.com/ethereum/go-ethereum/crypto"
)

<<<<<<< HEAD
type signerInterface interface {
	Sign(message []byte) ([]byte, error)
=======
type Signer interface {
	Sign(account accounts.Account, message []byte) ([]byte, error)
>>>>>>> ec7667eb
}

type keystoreSigner struct {
	keystoreManager keystoreInterface
	identity        Identity
}

func newSigner(keystore keystoreInterface, identity Identity) Signer {
	return &keystoreSigner{
		keystoreManager: keystore,
		identity:        identity,
	}
}

<<<<<<< HEAD
func (s *signer) Sign(message []byte) ([]byte, error) {
	keystoreManager := s.keystoreManager
	signature, err := keystoreManager.SignHash(identityToAccount(s.identity), signHash(message))
=======
func (s *keystoreSigner) Sign(account accounts.Account, message []byte) ([]byte, error) {
	keystoreManager := s.keystoreManager
	signature, err := keystoreManager.SignHash(account, messageHash(message))
>>>>>>> ec7667eb
	if err != nil {
		return nil, err
	}

	return signature, nil
}

// messageHash is a helper function that calculates a hash for the given message that can be
// safely used to calculate a signature from.
//
// The hash is calulcated as
//   keccak256("\x19Ethereum Signed Message:\n"${message length}${message}).
//
// This gives context to the signed message and prevents keystoreSigner of transactions.
func messageHash(data []byte) []byte {
	msg := fmt.Sprintf("\x19Ethereum Signed Message:\n%d%s", len(data), data)

	return crypto.Keccak256([]byte(msg))
}<|MERGE_RESOLUTION|>--- conflicted
+++ resolved
@@ -1,21 +1,12 @@
 package identity
 
 import (
-<<<<<<< HEAD
-=======
+	"github.com/ethereum/go-ethereum/crypto"
 	"fmt"
-	"github.com/ethereum/go-ethereum/accounts"
->>>>>>> ec7667eb
-	"github.com/ethereum/go-ethereum/crypto"
 )
 
-<<<<<<< HEAD
-type signerInterface interface {
+type Signer interface {
 	Sign(message []byte) ([]byte, error)
-=======
-type Signer interface {
-	Sign(account accounts.Account, message []byte) ([]byte, error)
->>>>>>> ec7667eb
 }
 
 type keystoreSigner struct {
@@ -23,22 +14,15 @@
 	identity        Identity
 }
 
-func newSigner(keystore keystoreInterface, identity Identity) Signer {
+func NewSigner(keystore keystoreInterface, identity Identity) Signer {
 	return &keystoreSigner{
 		keystoreManager: keystore,
 		identity:        identity,
 	}
 }
 
-<<<<<<< HEAD
-func (s *signer) Sign(message []byte) ([]byte, error) {
-	keystoreManager := s.keystoreManager
-	signature, err := keystoreManager.SignHash(identityToAccount(s.identity), signHash(message))
-=======
-func (s *keystoreSigner) Sign(account accounts.Account, message []byte) ([]byte, error) {
-	keystoreManager := s.keystoreManager
-	signature, err := keystoreManager.SignHash(account, messageHash(message))
->>>>>>> ec7667eb
+func (ksSigner *keystoreSigner) Sign(message []byte) ([]byte, error) {
+	signature, err := ksSigner.keystoreManager.SignHash(identityToAccount(ksSigner.identity), messageHash(message))
 	if err != nil {
 		return nil, err
 	}
