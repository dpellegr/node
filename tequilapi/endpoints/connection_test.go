/*
 * Copyright (C) 2017 The "MysteriumNetwork/node" Authors.
 *
 * This program is free software: you can redistribute it and/or modify
 * it under the terms of the GNU General Public License as published by
 * the Free Software Foundation, either version 3 of the License, or
 * (at your option) any later version.
 *
 * This program is distributed in the hope that it will be useful,
 * but WITHOUT ANY WARRANTY; without even the implied warranty of
 * MERCHANTABILITY or FITNESS FOR A PARTICULAR PURPOSE.  See the
 * GNU General Public License for more details.
 *
 * You should have received a copy of the GNU General Public License
 * along with this program.  If not, see <http://www.gnu.org/licenses/>.
 */

package endpoints

import (
	"context"
	"math/big"
	"net/http"
	"net/http/httptest"
	"strings"
	"testing"
	"time"

	"github.com/ethereum/go-ethereum/common"
	"github.com/julienschmidt/httprouter"
	"github.com/mysteriumnetwork/node/consumer/bandwidth"
	"github.com/mysteriumnetwork/node/core/connection"
	"github.com/mysteriumnetwork/node/core/connection/connectionstate"
	"github.com/mysteriumnetwork/node/datasize"
	"github.com/mysteriumnetwork/node/identity"
	"github.com/mysteriumnetwork/node/identity/registry"
	"github.com/mysteriumnetwork/node/market"
	"github.com/mysteriumnetwork/payments/crypto"
	"github.com/pkg/errors"
	"github.com/stretchr/testify/assert"
)

type mockConnectionManager struct {
<<<<<<< HEAD
	onConnectReturn      error
	onDisconnectReturn   error
	onCheckChannelReturn error
	onStatusReturn       connection.Status
	disconnectCount      int
	requestedConsumerID  identity.Identity
	requestedProvider    identity.Identity
	requestedHermesID    common.Address
	requestedServiceType string
=======
	onConnectReturn       error
	onDisconnectReturn    error
	onCheckChannelReturn  error
	onStatusReturn        connectionstate.Status
	disconnectCount       int
	requestedConsumerID   identity.Identity
	requestedProvider     identity.Identity
	requestedAccountantID common.Address
	requestedServiceType  string
>>>>>>> 3016d188
}

func (cm *mockConnectionManager) Connect(consumerID identity.Identity, hermesID common.Address, proposal market.ServiceProposal, options connection.ConnectParams) error {
	cm.requestedConsumerID = consumerID
	cm.requestedHermesID = hermesID
	cm.requestedProvider = identity.FromAddress(proposal.ProviderID)
	cm.requestedServiceType = proposal.ServiceType
	return cm.onConnectReturn
}

func (cm *mockConnectionManager) Status() connectionstate.Status {
	return cm.onStatusReturn
}

func (cm *mockConnectionManager) Disconnect() error {
	cm.disconnectCount++
	return cm.onDisconnectReturn
}

func (cm *mockConnectionManager) CheckChannel(context.Context) error {
	return cm.onCheckChannelReturn
}

func (cm *mockConnectionManager) Wait() error {
	return nil
}

func mockRepositoryWithProposal(providerID, serviceType string) *mockProposalRepository {
	sampleProposal := market.ServiceProposal{
		ID:                1,
		ServiceType:       serviceType,
		ServiceDefinition: TestServiceDefinition{},
		ProviderID:        providerID,
	}

	return &mockProposalRepository{
		proposals: []market.ServiceProposal{sampleProposal},
	}
}

func TestAddRoutesForConnectionAddsRoutes(t *testing.T) {
	router := httprouter.New()
	state := connectionstate.Status{State: connectionstate.NotConnected}
	fakeManager := &mockConnectionManager{
		onStatusReturn: state,
	}
	fakeState := &mockStateProvider{}
	fakeState.stateToReturn.Connection.Session = state
	fakeState.stateToReturn.Connection.Statistics = connectionstate.Statistics{BytesSent: 1, BytesReceived: 2}

	mockedProposalProvider := mockRepositoryWithProposal("node1", "noop")
	AddRoutesForConnection(router, fakeManager, fakeState, mockedProposalProvider, mockIdentityRegistryInstance)

	tests := []struct {
		method         string
		path           string
		body           string
		expectedStatus int
		expectedJSON   string
	}{
		{
			http.MethodGet, "/connection", "",
			http.StatusOK, `{"status": "NotConnected"}`,
		},
		{
			http.MethodPut, "/connection", `{"consumer_id": "me", "provider_id": "node1", "hermes_id":"hermes", "service_type": "noop"}`,
			http.StatusCreated, `{"status": "NotConnected"}`,
		},
		{
			http.MethodDelete, "/connection", "",
			http.StatusAccepted, "",
		},
		{
			http.MethodGet, "/connection/statistics", "",
			http.StatusOK, `{
				"bytes_sent": 1,
				"bytes_received": 2,
				"throughput_received": 0,
				"throughput_sent": 0,
				"duration": 0,
				"tokens_spent": 0
			}`,
		},
	}

	for _, test := range tests {
		resp := httptest.NewRecorder()
		req := httptest.NewRequest(test.method, test.path, strings.NewReader(test.body))
		router.ServeHTTP(resp, req)
		assert.Equal(t, test.expectedStatus, resp.Code)
		if test.expectedJSON != "" {
			assert.JSONEq(t, test.expectedJSON, resp.Body.String())
		} else {
			assert.Equal(t, "", resp.Body.String())
		}
	}
}

func TestStateIsReturnedFromStore(t *testing.T) {
	manager := &mockConnectionManager{
<<<<<<< HEAD
		onStatusReturn: connection.Status{
			StartedAt:  time.Time{},
			ConsumerID: identity.Identity{},
			HermesID:   common.Address{},
			State:      connection.Disconnecting,
			SessionID:  "1",
			Proposal:   market.ServiceProposal{},
=======
		onStatusReturn: connectionstate.Status{
			StartedAt:    time.Time{},
			ConsumerID:   identity.Identity{},
			AccountantID: common.Address{},
			State:        connectionstate.Disconnecting,
			SessionID:    "1",
			Proposal:     market.ServiceProposal{},
>>>>>>> 3016d188
		},
	}

	connEndpoint := NewConnectionEndpoint(manager, nil, &mockProposalRepository{}, mockIdentityRegistryInstance)
	req := httptest.NewRequest(http.MethodGet, "/irrelevant", nil)
	resp := httptest.NewRecorder()

	connEndpoint.Status(resp, req, nil)

	assert.Equal(t, http.StatusOK, resp.Code)
	assert.JSONEq(
		t,
		`{
			"status" : "Disconnecting",
			"session_id" : "1"
		}`,
		resp.Body.String(),
	)
}

func TestPutReturns400ErrorIfRequestBodyIsNotJSON(t *testing.T) {
	fakeManager := mockConnectionManager{}

	connEndpoint := NewConnectionEndpoint(&fakeManager, nil, &mockProposalRepository{}, mockIdentityRegistryInstance)
	req := httptest.NewRequest(http.MethodPut, "/irrelevant", strings.NewReader("a"))
	resp := httptest.NewRecorder()

	connEndpoint.Create(resp, req, httprouter.Params{})

	assert.Equal(t, http.StatusBadRequest, resp.Code)

	assert.JSONEq(
		t,
		`{
			"message" : "invalid character 'a' looking for beginning of value"
		}`,
		resp.Body.String())
}

func TestPutReturns422ErrorIfRequestBodyIsMissingFieldValues(t *testing.T) {
	fakeManager := mockConnectionManager{}

	connEndpoint := NewConnectionEndpoint(&fakeManager, nil, &mockProposalRepository{}, mockIdentityRegistryInstance)
	req := httptest.NewRequest(http.MethodPut, "/irrelevant", strings.NewReader("{}"))
	resp := httptest.NewRecorder()

	connEndpoint.Create(resp, req, httprouter.Params{})

	assert.Equal(t, http.StatusUnprocessableEntity, resp.Code)

	assert.JSONEq(
		t,
		`{
			"message" : "validation_error",
			"errors" : {
				"hermes_id" : [ {"code" : "required" , "message" : "Field is required" } ],
				"consumer_id" : [ { "code" : "required" , "message" : "Field is required" } ],
				"provider_id" : [ {"code" : "required" , "message" : "Field is required" } ]
			}
		}`, resp.Body.String())
}

func TestPutWithValidBodyCreatesConnection(t *testing.T) {
	state := connectionstate.Status{
		State:     connectionstate.Connected,
		SessionID: "1",
	}
	fakeManager := mockConnectionManager{onStatusReturn: state}
	fakeState := &mockStateProvider{}
	fakeState.stateToReturn.Connection.Session = state

	proposalProvider := mockRepositoryWithProposal("required-node", "openvpn")
	connEndpoint := NewConnectionEndpoint(&fakeManager, fakeState, proposalProvider, mockIdentityRegistryInstance)
	req := httptest.NewRequest(
		http.MethodPut,
		"/irrelevant",
		strings.NewReader(
			`{
				"consumer_id" : "my-identity",
				"provider_id" : "required-node",
				"hermes_id" : "hermes"
			}`))
	resp := httptest.NewRecorder()

	connEndpoint.Create(resp, req, httprouter.Params{})

	assert.Equal(t, identity.FromAddress("my-identity"), fakeManager.requestedConsumerID)
	assert.Equal(t, common.HexToAddress("hermes"), fakeManager.requestedHermesID)
	assert.Equal(t, identity.FromAddress("required-node"), fakeManager.requestedProvider)
	assert.Equal(t, "openvpn", fakeManager.requestedServiceType)

	assert.Equal(t, http.StatusCreated, resp.Code)
	assert.JSONEq(
		t,
		`{
			"status" : "Connected",
			"session_id" : "1"
		}`,
		resp.Body.String(),
	)
}

func TestPutUnregisteredIdentityReturnsError(t *testing.T) {
	fakeManager := mockConnectionManager{}

	proposalProvider := mockRepositoryWithProposal("required-node", "openvpn")
	mir := *mockIdentityRegistryInstance
	mir.RegistrationStatus = registry.Unregistered

	connEndpoint := NewConnectionEndpoint(&fakeManager, &mockStateProvider{}, proposalProvider, &mir)
	req := httptest.NewRequest(
		http.MethodPut,
		"/irrelevant",
		strings.NewReader(
			`{
				"consumer_id" : "my-identity",
				"provider_id" : "required-node",
				"hermes_id" : "hermes"
			}`))
	resp := httptest.NewRecorder()

	connEndpoint.Create(resp, req, httprouter.Params{})

	assert.Equal(t, http.StatusExpectationFailed, resp.Code)
	assert.JSONEq(
		t,
		`{"message":"identity \"my-identity\" is not registered. Please register the identity first"}`,
		resp.Body.String(),
	)
}

func TestPutFailedRegistrationCheckReturnsError(t *testing.T) {
	fakeManager := mockConnectionManager{}

	proposalProvider := mockRepositoryWithProposal("required-node", "openvpn")
	mir := *mockIdentityRegistryInstance
	mir.RegistrationCheckError = errors.New("explosions everywhere")

	connEndpoint := NewConnectionEndpoint(&fakeManager, &mockStateProvider{}, proposalProvider, &mir)
	req := httptest.NewRequest(
		http.MethodPut,
		"/irrelevant",
		strings.NewReader(
			`{
				"consumer_id" : "my-identity",
				"provider_id" : "required-node",
				"hermes_id" : "hermes"
			}`))
	resp := httptest.NewRecorder()

	connEndpoint.Create(resp, req, httprouter.Params{})

	assert.Equal(t, http.StatusInternalServerError, resp.Code)
	assert.JSONEq(
		t,
		`{"message":"explosions everywhere"}`,
		resp.Body.String(),
	)
}

func TestPutWithServiceTypeOverridesDefault(t *testing.T) {
	fakeManager := mockConnectionManager{}

	mystAPI := mockRepositoryWithProposal("required-node", "noop")
	connEndpoint := NewConnectionEndpoint(&fakeManager, &mockStateProvider{}, mystAPI, mockIdentityRegistryInstance)
	req := httptest.NewRequest(
		http.MethodPut,
		"/irrelevant",
		strings.NewReader(
			`{
				"consumer_id" : "my-identity",
				"provider_id" : "required-node",
				"hermes_id": "hermes",
				"service_type": "noop"
			}`))
	resp := httptest.NewRecorder()

	connEndpoint.Create(resp, req, httprouter.Params{})

	assert.Equal(t, http.StatusCreated, resp.Code)

	assert.Equal(t, identity.FromAddress("required-node"), fakeManager.requestedProvider)
	assert.Equal(t, common.HexToAddress("hermes"), fakeManager.requestedHermesID)
	assert.Equal(t, identity.FromAddress("required-node"), fakeManager.requestedProvider)
	assert.Equal(t, "noop", fakeManager.requestedServiceType)
}

func TestDeleteCallsDisconnect(t *testing.T) {
	fakeManager := mockConnectionManager{}

	connEndpoint := NewConnectionEndpoint(&fakeManager, nil, &mockProposalRepository{}, mockIdentityRegistryInstance)
	req := httptest.NewRequest(http.MethodDelete, "/irrelevant", nil)
	resp := httptest.NewRecorder()

	connEndpoint.Kill(resp, req, httprouter.Params{})

	assert.Equal(t, http.StatusAccepted, resp.Code)

	assert.Equal(t, fakeManager.disconnectCount, 1)
}

func TestGetStatisticsEndpointReturnsStatistics(t *testing.T) {
	fakeState := &mockStateProvider{}
	fakeState.stateToReturn.Connection.Statistics = connectionstate.Statistics{BytesSent: 1, BytesReceived: 2}
	fakeState.stateToReturn.Connection.Throughput = bandwidth.Throughput{Up: datasize.BitSpeed(1000), Down: datasize.BitSpeed(2000)}
	fakeState.stateToReturn.Connection.Invoice = crypto.Invoice{AgreementTotal: big.NewInt(10001)}

	manager := mockConnectionManager{}
	connEndpoint := NewConnectionEndpoint(&manager, fakeState, &mockProposalRepository{}, mockIdentityRegistryInstance)

	resp := httptest.NewRecorder()
	connEndpoint.GetStatistics(resp, nil, nil)
	assert.JSONEq(
		t,
		`{
			"bytes_sent": 1,
			"bytes_received": 2,
			"throughput_sent": 1000,
			"throughput_received": 2000,
			"duration": 0,
			"tokens_spent": 10001
		}`,
		resp.Body.String(),
	)
}

func TestEndpointReturnsConflictStatusIfConnectionAlreadyExists(t *testing.T) {
	manager := mockConnectionManager{}
	manager.onConnectReturn = connection.ErrAlreadyExists

	mystAPI := mockRepositoryWithProposal("required-node", "openvpn")
	connectionEndpoint := NewConnectionEndpoint(&manager, nil, mystAPI, mockIdentityRegistryInstance)

	req := httptest.NewRequest(
		http.MethodPut,
		"/irrelevant",
		strings.NewReader(
			`{
				"consumer_id" : "my-identity",
				"provider_id" : "required-node",
				"hermes_id" : "hermes"
			}`))
	resp := httptest.NewRecorder()

	connectionEndpoint.Create(resp, req, nil)

	assert.Equal(t, http.StatusConflict, resp.Code)
	assert.JSONEq(
		t,
		`{
			"message" : "connection already exists"
		}`,
		resp.Body.String(),
	)
}

func TestDisconnectReturnsConflictStatusIfConnectionDoesNotExist(t *testing.T) {
	manager := mockConnectionManager{}
	manager.onDisconnectReturn = connection.ErrNoConnection

	connectionEndpoint := NewConnectionEndpoint(&manager, nil, &mockProposalRepository{}, mockIdentityRegistryInstance)

	req := httptest.NewRequest(
		http.MethodDelete,
		"/irrelevant",
		nil,
	)
	resp := httptest.NewRecorder()

	connectionEndpoint.Kill(resp, req, nil)

	assert.Equal(t, http.StatusConflict, resp.Code)
	assert.JSONEq(
		t,
		`{
			"message" : "no connection exists"
		}`,
		resp.Body.String(),
	)
}

func TestConnectReturnsConnectCancelledStatusWhenErrConnectionCancelledIsEncountered(t *testing.T) {
	manager := mockConnectionManager{}
	manager.onConnectReturn = connection.ErrConnectionCancelled

	mockProposalProvider := mockRepositoryWithProposal("required-node", "openvpn")
	connectionEndpoint := NewConnectionEndpoint(&manager, nil, mockProposalProvider, mockIdentityRegistryInstance)
	req := httptest.NewRequest(
		http.MethodPut,
		"/irrelevant",
		strings.NewReader(
			`{
				"consumer_id" : "my-identity",
				"provider_id" : "required-node",
				"hermes_id" : "hermes"
			}`))
	resp := httptest.NewRecorder()

	connectionEndpoint.Create(resp, req, nil)

	assert.Equal(t, statusConnectCancelled, resp.Code)
	assert.JSONEq(
		t,
		`{
			"message" : "connection was cancelled"
		}`,
		resp.Body.String(),
	)
}

func TestConnectReturnsErrorIfNoProposals(t *testing.T) {
	manager := mockConnectionManager{}
	manager.onConnectReturn = connection.ErrConnectionCancelled

	connectionEndpoint := NewConnectionEndpoint(&manager, nil, &mockProposalRepository{}, mockIdentityRegistryInstance)
	req := httptest.NewRequest(
		http.MethodPut,
		"/irrelevant",
		strings.NewReader(
			`{
				"consumer_id" : "my-identity",
				"provider_id" : "required-node",
				"hermes_id" : "hermes"
			}`))
	resp := httptest.NewRecorder()

	connectionEndpoint.Create(resp, req, nil)

	assert.Equal(t, http.StatusBadRequest, resp.Code)
	assert.JSONEq(
		t,
		`{
			"message" : "provider has no service proposals"
		}`,
		resp.Body.String(),
	)
}

var mockIdentityRegistryInstance = &registry.FakeRegistry{RegistrationStatus: registry.Registered}<|MERGE_RESOLUTION|>--- conflicted
+++ resolved
@@ -41,27 +41,15 @@
 )
 
 type mockConnectionManager struct {
-<<<<<<< HEAD
 	onConnectReturn      error
 	onDisconnectReturn   error
 	onCheckChannelReturn error
-	onStatusReturn       connection.Status
+	onStatusReturn       connectionstate.Status
 	disconnectCount      int
 	requestedConsumerID  identity.Identity
 	requestedProvider    identity.Identity
 	requestedHermesID    common.Address
 	requestedServiceType string
-=======
-	onConnectReturn       error
-	onDisconnectReturn    error
-	onCheckChannelReturn  error
-	onStatusReturn        connectionstate.Status
-	disconnectCount       int
-	requestedConsumerID   identity.Identity
-	requestedProvider     identity.Identity
-	requestedAccountantID common.Address
-	requestedServiceType  string
->>>>>>> 3016d188
 }
 
 func (cm *mockConnectionManager) Connect(consumerID identity.Identity, hermesID common.Address, proposal market.ServiceProposal, options connection.ConnectParams) error {
@@ -162,23 +150,13 @@
 
 func TestStateIsReturnedFromStore(t *testing.T) {
 	manager := &mockConnectionManager{
-<<<<<<< HEAD
-		onStatusReturn: connection.Status{
+		onStatusReturn: connectionstate.Status{
 			StartedAt:  time.Time{},
 			ConsumerID: identity.Identity{},
 			HermesID:   common.Address{},
-			State:      connection.Disconnecting,
+			State:      connectionstate.Disconnecting,
 			SessionID:  "1",
 			Proposal:   market.ServiceProposal{},
-=======
-		onStatusReturn: connectionstate.Status{
-			StartedAt:    time.Time{},
-			ConsumerID:   identity.Identity{},
-			AccountantID: common.Address{},
-			State:        connectionstate.Disconnecting,
-			SessionID:    "1",
-			Proposal:     market.ServiceProposal{},
->>>>>>> 3016d188
 		},
 	}
 
